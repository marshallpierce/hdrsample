//! HdrSample is a port of Gil Tene's HdrHistogram to native Rust. It provides recording and
//! analyzing of sampled data value counts across a large, configurable value range with
//! configurable precision within the range. The resulting "HDR" histogram allows for fast and
//! accurate analysis of the extreme ranges of data with non-normal distributions, like latency.
//!
//! # HdrHistogram
//!
//! What follows is a description from [the HdrHistogram
//! website](https://hdrhistogram.github.io/HdrHistogram/). Users are encourages to read the
//! documentation from the original [Java
//! implementation](https://github.com/HdrHistogram/HdrHistogram), as most of the concepts
//! translate directly to the Rust port.
//!
//! HdrHistogram supports the recording and analyzing of sampled data value counts across a
//! configurable integer value range with configurable value precision within the range. Value
//! precision is expressed as the number of significant digits in the value recording, and provides
//! control over value quantization behavior across the value range and the subsequent value
//! resolution at any given level.
//!
//! For example, a Histogram could be configured to track the counts of observed integer values
//! between 0 and 3,600,000,000 while maintaining a value precision of 3 significant digits across
//! that range. Value quantization within the range will thus be no larger than 1/1,000th (or 0.1%)
//! of any value. This example Histogram could be used to track and analyze the counts of observed
//! response times ranging between 1 microsecond and 1 hour in magnitude, while maintaining a value
//! resolution of 1 microsecond up to 1 millisecond, a resolution of 1 millisecond (or better) up
//! to one second, and a resolution of 1 second (or better) up to 1,000 seconds. At it's maximum
//! tracked value (1 hour), it would still maintain a resolution of 3.6 seconds (or better).
//!
//! HDR Histogram is designed for recoding histograms of value measurements in latency and
//! performance sensitive applications. Measurements show value recording times as low as 3-6
//! nanoseconds on modern (circa 2014) Intel CPUs. The HDR Histogram maintains a fixed cost in both
//! space and time. A Histogram's memory footprint is constant, with no allocation operations
//! involved in recording data values or in iterating through them. The memory footprint is fixed
//! regardless of the number of data value samples recorded, and depends solely on the dynamic
//! range and precision chosen. The amount of work involved in recording a sample is constant, and
//! directly computes storage index locations such that no iteration or searching is ever involved
//! in recording data values.
//!
//! # Interacting with the library
//!
//! HdrSample's API follows that of the original HdrHistogram Java implementation, with some
//! modifications to make its use more idiomatic in Rust. The description in this section has been
//! adapted from that given by the [Python port](https://github.com/HdrHistogram/HdrHistogram_py),
//! as it gives a nicer first-time introduction to the use of HdrHistogram than the Java docs do.
//!
//! HdrSample is generally used in one of two modes: recording samples, or querying for analytics.
//! In distributed deployments, the recording may be performed remotely (and possibly in multiple
//! locations), to then be aggregated later in a central location for analysis.
//!
//! ## Recording samples
//!
//! A histogram instance is created using the `::new` methods on the `Histogram` struct. These come
//! in three variants: `new`, `new_with_max`, and `new_with_bounds`. The first of these only sets
//! the required precision of the sampled data, but leaves the value range open such that any value
//! may be recorded. A `Histogram` created this way (or one where auto-resize has been explicitly
//! enabled) will automatically resize itself if a value that is too large to fit in the current
//! dataset is encountered. `new_with_max` sets an upper bound on the values to be recorded, and
//! disables auto-resizing, thus preventing any re-allocation during recording. If the application
//! attempts to record a larger value than this maximum bound, the `record` call will return an
//! error. Finally, `new_with_bounds` restricts the lowest representable value of the dataset,
//! such that a smaller range needs to be covered (thus reducing the overall allocation size).
//!
//! For example the example below shows how to create a `Histogram` that can count values in the
//! `[1..3600000]` range with 1% precision, which could be used to track latencies in the range `[1
//! msec..1 hour]`).
//!
//! ```
//! use hdrsample::Histogram;
//! let mut hist = Histogram::<u64>::new_with_bounds(1, 60 * 60 * 1000, 2).unwrap();
//!
//! // samples can be recorded using .record, which will error if the value is too small or large
//! hist.record(54321).expect("value 54321 should be in range");
//!
//! // for ergonomics, samples can also be recorded with +=
//! // this call will panic if the value is out of range!
//! hist += 54321;
//!
//! // if the code that generates the values is subject to Coordinated Omission,
//! // the self-correcting record method should be used instead.
//! // for example, if the expected sampling interval is 10 msec:
//! hist.record_correct(54321, 10).expect("value 54321 should be in range");
//! ```
//!
//! Note the `u64` type. This type can be changed to reduce the storage overhead for all the
//! histogram bins, at the cost of a risk of saturating if a large number of samples end up in the
//! same bin.
//!
//! ## Querying samples
//!
//! At any time, the histogram can be queried to return interesting statistical measurements, such
//! as the total number of recorded samples, or the value at a given percentile:
//!
//! ```
//! use hdrsample::Histogram;
//! let hist = Histogram::<u64>::new(2).unwrap();
//! // ...
//! println!("# of samples: {}", hist.count());
//! println!("99.9'th percentile: {}", hist.value_at_quantile(0.999));
//! ```
//!
//! Several useful iterators are also provided for quickly getting an overview of the dataset. The
//! simplest one is `iter_recorded()`, which yields one item for every non-empty sample bin. All
//! the HdrHistogram iterators are supported in HdrSample, so look for the `*Iterator` classes in
//! the [Java documentation](https://hdrhistogram.github.io/HdrHistogram/JavaDoc/).
//!
//! ```
//! use hdrsample::Histogram;
//! let hist = Histogram::<u64>::new(2).unwrap();
//! // ...
//! for v in hist.iter_recorded() {
//!     println!("{}'th percentile of data is {} with {} samples",
//!         v.percentile(), v.value(), v.count_at_value());
//! }
//! ```
//!
//! ## Panics and error handling
//!
//! As long as you're using safe, non-panicking functions (see below), this library should never
//! panic. Any panics you encounter are a bug; please file them in the issue tracker.
//!
//! A few functions have their functionality exposed via `AddAssign` and `SubAssign`
//! implementations. These alternate forms are equivalent to simply calling `unwrap()` on the
//! normal functions, so the normal rules of `unwrap()` apply: view with suspicion when used in
//! production code, etc.
//!
//! | Returns Result                 | Panics on error    | Functionality                   |
//! | ------------------------------ | ------------------ | ------------------------------- |
//! | `h.record(v)`                  | `h += v`           | Increment count for value `v`   |
//! | `h.add(h2)`                    | `h += h2`          | Add `h2`'s counts to `h`        |
//! | `h.subtract(h2)`               | `h -= h2`          | Subtract `h2`'s counts from `h` |
//!
//! Other than the panicking forms of the above functions, everything will return `Result` or
//! `Option` if it can fail.
//!
//! ## `usize` limitations
//!
//! Depending on the configured number of significant digits and maximum value, a histogram's
//! internal storage may have hundreds of thousands of cells. Systems with a 16-bit `usize` cannot
//! represent pointer offsets that large, so relevant operations (creation, deserialization, etc)
//! will fail with a suitable error (e.g. `CreationError::UsizeTypeTooSmall`). If you are using such
//! a system and hitting these errors, reducing the number of significant digits will greatly reduce
//! memory consumption (and therefore the need for large `usize` values). Lowering the max value may
//! also help as long as resizing is disabled.
//!
//! 32- and above systems will not have any such issues, as all possible histograms fit within a
//! 32-bit index.
//!
//! # Limitations and Caveats
//!
//! As with all the other HdrHistogram ports, the latest features and bug fixes from the upstream
//! HdrHistogram implementations may not be available in this port. A number of features have also
//! not (yet) been implemented:
//!
//!  - Concurrency support (`AtomicHistogram`, `ConcurrentHistogram`, …).
//!  - `DoubleHistogram`.
//!  - The `Recorder` feature of HdrHistogram.
//!  - Value shifting ("normalization").
//!  - Timestamps and tags.
//!  - Textual output methods. These seem almost orthogonal to HdrSample, though it might be
//!    convenient if we implemented some relevant traits (CSV, JSON, and possibly simple
//!    `fmt::Display`).
//!
//! Most of these should be fairly straightforward to add, as the code aligns pretty well with the
//! original Java/C# code. If you do decide to implement one and send a PR, please make sure you
//! also port the [test
//! cases](https://github.com/HdrHistogram/HdrHistogram/tree/master/src/test/java/org/HdrHistogram),
//! and try to make sure you implement appropriate traits to make the use of the feature as
//! ergonomic as possible.

#![deny(
    missing_docs,
    trivial_casts,
    trivial_numeric_casts,
    unused_extern_crates,
    unused_import_braces,
    unused_results,
    variant_size_differences,
    warnings
)]

// Enable feature(test) is enabled so that we can have benchmarks of private code
#![cfg_attr(all(test, feature = "bench_private"), feature(test))]

extern crate num;

use std::borrow::Borrow;
use std::cmp;
use std::ops::{AddAssign, SubAssign};
use num::ToPrimitive;

use iterators::HistogramIterator;

/// Min value of a new histogram.
/// Equivalent to u64::max_value(), but const functions aren't allowed (yet).
/// See https://github.com/rust-lang/rust/issues/24111
const ORIGINAL_MIN: u64 = (-1_i64 >> 63) as u64;
/// Max value of a new histogram.
const ORIGINAL_MAX: u64 = 0;

/// This trait represents the operations a histogram must be able to perform on the underlying
/// counter type. The `ToPrimitive` trait is needed to perform floating point operations on the
/// counts (usually for percentiles). The `FromPrimitive` to convert back into an integer count.
/// Partial ordering is used for threshholding, also usually in the context of percentiles.
pub trait Counter
    : num::Num + num::ToPrimitive + num::FromPrimitive + num::Saturating + num::CheckedSub
    + num::CheckedAdd + Copy + PartialOrd<Self> {

    /// Counter as a f64.
    fn as_f64(&self) -> f64;
    /// Counter as a u64.
    fn as_u64(&self) -> u64;
}

impl Counter for u8 {
    #[inline]
    fn as_f64(&self) -> f64 { *self as f64 }
    #[inline]
    fn as_u64(&self) -> u64 { *self as u64 }
}

impl Counter for u16 {
    #[inline]
    fn as_f64(&self) -> f64 { *self as f64 }
    #[inline]
    fn as_u64(&self) -> u64 { *self as u64 }
}

impl Counter for u32 {
    #[inline]
    fn as_f64(&self) -> f64 { *self as f64 }
    #[inline]
    fn as_u64(&self) -> u64 { *self as u64 }
}

impl Counter for u64 {
    #[inline]
    fn as_f64(&self) -> f64 { *self as f64 }
    #[inline]
    fn as_u64(&self) -> u64 { *self }
}

/// `Histogram` is the core data structure in HdrSample. It records values, and performs analytics.
///
/// At its heart, it keeps the count for recorded samples in "buckets" of values. The resolution
/// and distribution of these buckets is tuned based on the desired highest trackable value, as
/// well as the user-specified number of significant decimal digits to preserve. The values for the
/// buckets are kept in a way that resembles floats and doubles: there is a mantissa and an
/// exponent, and each bucket represents a different exponent. The "sub-buckets" within a bucket
/// represent different values for the mantissa.
///
/// To a first approximation, the sub-buckets of the first
/// bucket would hold the values `0`, `1`, `2`, `3`, …, the sub-buckets of the second bucket would
/// hold `0`, `2`, `4`, `6`, …, the third would hold `0`, `4`, `8`, and so on. However, the low
/// half of each bucket (except bucket 0) is unnecessary, since those values are already covered by
/// the sub-buckets of all the preceeding buckets. Thus, `Histogram` keeps the top half of every
/// such bucket.
///
/// For the purposes of explanation, consider a `Histogram` with 2048 sub-buckets for every bucket,
/// and a lowest discernible value of 1:
///
/// <pre>
/// The 0th bucket covers 0...2047 in multiples of 1, using all 2048 sub-buckets
/// The 1st bucket covers 2048..4097 in multiples of 2, using only the top 1024 sub-buckets
/// The 2nd bucket covers 4096..8191 in multiple of 4, using only the top 1024 sub-buckets
/// ...
/// </pre>
///
/// Bucket 0 is "special" here. It is the only one that has 2048 entries. All the rest have
/// 1024 entries (because their bottom half overlaps with and is already covered by the all of
/// the previous buckets put together). In other words, the `k`'th bucket could represent `0 *
/// 2^k` to `2048 * 2^k` in 2048 buckets with `2^k` precision, but the midpoint of `1024 * 2^k
/// = 2048 * 2^(k-1)`, which is the k-1'th bucket's end. So, we would use the previous bucket
/// for those lower values as it has better precision.
///
#[derive(Debug)]
pub struct Histogram<T: Counter> {
    auto_resize: bool,

    // >= 2 * lowest_discernible_value
    highest_trackable_value: u64,
    // >= 1
    lowest_discernible_value: u64,
    // in [0, 5]
    significant_value_digits: u8,

    // in [1, 64]
    bucket_count: u8,
    // 2^(sub_bucket_half_count_magnitude + 1) = [2, 2^18]
    sub_bucket_count: u32,
    // sub_bucket_count / 2 = [1, 2^17]
    sub_bucket_half_count: u32,
    // In [0, 17]
    sub_bucket_half_count_magnitude: u8,
    // The bottom sub bucket's bits set, shifted by unit magnitude.
    // The highest bit will be (one-indexed) sub bucket count magnitude + unit_magnitude.
    sub_bucket_mask: u64,

    // Number of leading zeros that would be used by the largest value in bucket 0.
    // in [1, 63]
    leading_zero_count_base: u8,

    // Largest exponent of 2 that's smaller than the lowest discernible value. In [0, 62].
    unit_magnitude: u8,
    // low unit_magnitude bits set
    unit_magnitude_mask: u64,

    max_value: u64,
    min_non_zero_value: u64,

    total_count: u64,
    counts: Vec<T>,
}

/// Errors that can occur when creating a histogram.
#[derive(Debug, Eq, PartialEq, Clone, Copy)]
pub enum CreationError {
    /// Lowest discernible value must be >= 1.
    LowIsZero,
    /// Lowest discernible value must be <= `u64::max_value() / 2` because the highest value is
    /// a `u64` and the lowest value must be no bigger than half the highest.
    LowExceedsMax,
    /// Highest trackable value must be >= 2 * lowest discernible value for some internal
    /// calculations to work out. In practice, high is typically much higher than 2 * low.
    HighLessThanTwiceLow,
    /// Number of significant digits must be in the range `[0, 5]`. It is capped at 5 because 5
    /// significant digits is already more than almost anyone needs, and memory usage scales
    /// exponentially as this increases.
    SigFigExceedsMax,
    /// Cannot represent sigfig worth of values beyond the lowest discernible value. Decrease the
    /// significant figures, lowest discernible value, or both.
    ///
    /// This could happen if low is very large (like 2^60) and sigfigs is 5, which requires 18
    /// additional bits, which would then require more bits than will fit in a u64. Specifically,
    /// the exponent of the largest power of two that is smaller than the lowest value and the bits
    /// needed to represent the requested significant figures must sum to 63 or less.
    CannotRepresentSigFigBeyondLow,
    /// The `usize` type is too small to represent the desired configuration. Use fewer significant
    /// figures or a lower max.
    UsizeTypeTooSmall
}

// TODO like RecordError, this is also an awkward split along resizing.
/// Errors that can occur when adding another histogram.
#[derive(Debug, Eq, PartialEq, Clone, Copy)]
pub enum AdditionError {
    /// The other histogram includes values that do not fit in this histogram's range.
    /// Only possible when auto resize is disabled.
    OtherAddendValueExceedsRange,
    /// The other histogram includes values that would map to indexes in this histogram that are
    /// not expressible for `usize`. Configure this histogram to use fewer significant digits. Only
    /// possible when resize is enabled.
    ResizeFailedUsizeTypeTooSmall
}

/// Errors that can occur when subtracting another histogram.
#[derive(Debug, Eq, PartialEq, Clone, Copy)]
pub enum SubtractionError {
    /// The other histogram includes values that do not fit in this histogram's range.
    /// Only possible when auto resize is disabled.
    SubtrahendValueExceedsMinuendRange,
    /// The other histogram includes counts that are higher than the current count for a value, and
    /// counts cannot go negative. The subtraction may have been partially applied to some counts as
    /// this error is returned when the first impossible subtraction is detected.
    SubtrahendCountExceedsMinuendCount
}

// TODO the error conditions here are awkward: one only possible when resize is disabled, the other
// only when resize is enabled.
/// Errors that can occur while recording a value and its associated count.
#[derive(Debug, Eq, PartialEq, Clone, Copy)]
pub enum RecordError {
    /// The value to record is not representable in this histogram and resizing is disabled.
    /// Configure a higher maximum value or enable resizing. Only possible when resizing is
    /// disabled.
    ValueOutOfRangeResizeDisabled,
    /// Auto resizing is enabled and must be used to represent the provided value, but the histogram
    /// cannot be resized because `usize` cannot represent sufficient length. Configure this
    /// histogram to use fewer significant digits. Only possible when resizing is enabled.
    ResizeFailedUsizeTypeTooSmall
}

struct UsizeTypeTooSmall;

/// Module containing the implementations of all `Histogram` iterators.
pub mod iterators;

impl<T: Counter> Histogram<T> {
    // ********************************************************************************************
    // Histogram administrative read-outs
    // ********************************************************************************************

    /// Get the current number of distinct values that can be represented in the histogram.
    pub fn len(&self) -> usize {
        self.counts.len()
    }

    /// Get the lowest discernible value for the histogram in its current configuration.
    pub fn low(&self) -> u64 {
        self.lowest_discernible_value
    }

    /// Get the highest trackable value for the histogram in its current configuration.
    pub fn high(&self) -> u64 {
        self.highest_trackable_value
    }

    /// Get the number of significant value digits kept by this histogram.
    pub fn sigfig(&self) -> u8 {
        self.significant_value_digits
    }

    /// Get the total number of samples recorded.
    pub fn count(&self) -> u64 {
        self.total_count
    }

    /// Get the number of buckets used by the histogram to cover the highest trackable value.
    ///
    /// This method differs from `.len()` in that it does not count the sub buckets within each
    /// bucket.
    ///
    /// This method is probably only useful for testing purposes.
    pub fn buckets(&self) -> u8 {
        self.bucket_count
    }

    // ********************************************************************************************
    // Methods for looking up the count for a given value/index
    // ********************************************************************************************

    /// Find the bucket the given value should be placed in.
    /// Returns `None` if the corresponding index cannot be represented in `usize`.
    fn index_for(&self, value: u64) -> Option<usize> {
        let bucket_index = self.bucket_for(value);
        let sub_bucket_index = self.sub_bucket_for(value, bucket_index);

        debug_assert!(sub_bucket_index < self.sub_bucket_count);
        debug_assert!(bucket_index == 0 || (sub_bucket_index >= self.sub_bucket_half_count));

        // Calculate the index for the first entry that will be used in the bucket (halfway through
        // sub_bucket_count). For bucket_index 0, all sub_bucket_count entries may be used, but
        // bucket_base_index is still set in the middle.
        let bucket_base_index = (bucket_index as i32 + 1) << self.sub_bucket_half_count_magnitude;

        // Calculate the offset in the bucket. This subtraction will result in a positive value in
        // all buckets except the 0th bucket (since a value in that bucket may be less than half
        // the bucket's 0 to sub_bucket_count range). However, this works out since we give bucket 0
        // twice as much space.
        let offset_in_bucket = sub_bucket_index as i32 - self.sub_bucket_half_count as i32;

        let index = bucket_base_index + offset_in_bucket;
        // This is always non-negative because offset_in_bucket is only negative (and only then by
        // sub_bucket_half_count at most) for bucket 0, and bucket_base_index will be halfway into
        // bucket 0's sub buckets in that case.
        debug_assert!(index >= 0);
        return index.to_usize();
    }

    /// Find the bucket the given value should be placed in.
    /// If the value is bigger than what this histogram can express, the last valid bucket index
    /// is returned instead.
    fn index_for_or_last(&self, value: u64) -> usize {
        return self.index_for(value)
            .map_or(self.last_index(), |i| cmp::min(i, self.last_index()))
    }

    /// Get a mutable reference to the count bucket for the given value, if it is in range.
    fn mut_at(&mut self, value: u64) -> Option<&mut T> {
        self.index_for(value).and_then(move |i| self.counts.get_mut(i))
    }

    /// Get the index of the last histogram bin.
    fn last_index(&self) -> usize {
        self.len().checked_sub(1).expect("Empty counts array?")
    }

    // ********************************************************************************************
    // Histograms should be cloneable.
    // ********************************************************************************************

    /// Get a copy of this histogram, corrected for coordinated omission.
    ///
    /// To compensate for the loss of sampled values when a recorded value is larger than the
    /// expected interval between value samples, the new histogram will include an auto-generated
    /// additional series of decreasingly-smaller (down to the `interval`) value records for each
    /// count found in the current histogram that is larger than the `interval`.
    ///
    /// Note: This is a post-correction method, as opposed to the at-recording correction method
    /// provided by `record_correct`. The two methods are mutually exclusive, and only one of the
    /// two should be be used on a given data set to correct for the same coordinated omission
    /// issue.
    ///
    /// See notes in the description of the Histogram calls for an illustration of why this
    /// corrective behavior is important.
    ///
    /// If `interval` is larger than 0, add auto-generated value records as appropriate if value is
    /// larger than `interval`.
    pub fn clone_correct(&self, interval: u64) -> Histogram<T> {
        let mut h = Histogram::new_from(self);
        for v in self.iter_recorded() {
            h.record_n_correct(v.value(), v.count_at_value(), interval)
                .expect("Same dimensions; all values should be representable");
        }
        h
    }

    /// Overwrite this histogram with the given histogram. All data and statistics in this
    /// histogram will be overwritten.
    pub fn set_to<B: Borrow<Histogram<T>>>(&mut self, source: B) -> Result<(), AdditionError> {
        self.reset();
        self.add(source.borrow())
    }

    /// Overwrite this histogram with the given histogram while correcting for coordinated
    /// omission. All data and statistics in this histogram will be overwritten. See
    /// `clone_correct` for more detailed explanation about how correction is applied
    pub fn set_to_corrected<B: Borrow<Histogram<T>>>(&mut self,
                                                     source: B,
                                                     interval: u64)
                                                     -> Result<(), RecordError> {
        self.reset();
        self.add_correct(source, interval)
    }

    // ********************************************************************************************
    // Add and subtract methods for, well, adding or subtracting two histograms
    // ********************************************************************************************

    /// Add the contents of another histogram to this one.
    ///
    /// Returns an error if values in the other histogram cannot be stored; see `AdditionError`.
    pub fn add<B: Borrow<Histogram<T>>>(&mut self, source: B) -> Result<(), AdditionError> {
        let source = source.borrow();

        // make sure we can take the values in source
        let top = self.highest_equivalent(self.value_for(self.last_index()));
        if top < source.max() {
            if !self.auto_resize {
                return Err(AdditionError::OtherAddendValueExceedsRange);
            }
            // We're growing the histogram, so new high > old high and is therefore >= 2x low.
            self.resize(source.max()).map_err(|_| AdditionError::ResizeFailedUsizeTypeTooSmall)?;
        }

        if self.bucket_count == source.bucket_count && self.sub_bucket_count == source.sub_bucket_count &&
           self.unit_magnitude == source.unit_magnitude {
            // Counts arrays are of the same length and meaning,
            // so we can just iterate and add directly:
            let mut observed_other_total_count: u64 = 0;
            for i in 0..source.len() {
                let other_count = source.count_at_index(i)
                    .expect("iterating inside source length");
                if other_count != T::zero() {
                    // indexing is safe: same configuration as `source`, and the index was valid for
                    // `source`.
                    self.counts[i] = self.counts[i].saturating_add(other_count);
                    observed_other_total_count = observed_other_total_count
                        .saturating_add(other_count.as_u64());
                }
            }

            self.total_count = self.total_count.saturating_add(observed_other_total_count);
            let mx = source.max();
            if mx > self.max() {
                self.update_max(mx);
            }
            let mn = source.min_nz();
            if mn < self.min_nz() {
                self.update_min(mn);
            }
        } else {
            // Arrays are not a direct match (or the other could change on the fly in some valid
            // way), so we can't just stream through and add them. Instead, go through the array
            // and add each non-zero value found at it's proper value:

            // Do max value first, to avoid max value updates on each iteration:
            let other_max_index = source.index_for(source.max())
                .expect("Index for max value must exist");
            let other_count = source.count_at_index(other_max_index)
                .expect("max's index must exist");
            self.record_n(source.value_for(other_max_index), other_count)
                .expect("Record must succeed; already resized for max value");

            // Record the remaining values, up to but not including the max value:
            for i in 0..other_max_index {
                let other_count = source.count_at_index(i)
                    .expect("index before max must exist");
                if other_count != T::zero() {
                    self.record_n(source.value_for(i), other_count)
                        .expect("Record must succeed; already recorded max value");
                }
            }
        }

        // TODO:
        // if source.start_time < self.start_time {
        //     self.start_time = source.start_time;
        // }
        // if source.end_time > self.end_time {
        //     self.end_time = source.end_time;
        // }
        Ok(())
    }

    /// Add the contents of another histogram to this one, while correcting for coordinated
    /// omission.
    ///
    /// To compensate for the loss of sampled values when a recorded value is larger than the
    /// expected interval between value samples, the values added will include an auto-generated
    /// additional series of decreasingly-smaller (down to the given `interval`) value records for
    /// each count found in the current histogram that is larger than `interval`.
    ///
    /// Note: This is a post-recording correction method, as opposed to the at-recording correction
    /// method provided by `record_correct`. The two methods are mutually exclusive, and only one
    /// of the two should be be used on a given data set to correct for the same coordinated
    /// omission issue.
    ///
    /// See notes in the description of the `Histogram` calls for an illustration of why this
    /// corrective behavior is important.
    ///
    /// See `RecordError` for error conditions.
    pub fn add_correct<B: Borrow<Histogram<T>>>(&mut self,
                                                source: B,
                                                interval: u64)
                                                -> Result<(), RecordError> {
        let source = source.borrow();

        for v in source.iter_recorded() {
            self.record_n_correct(v.value(), v.count_at_value(), interval)?;
        }
        Ok(())
    }

    /// Subtract the contents of another histogram from this one.
    ///
    /// See `SubtractionError` for error conditions.
    pub fn subtract<B: Borrow<Histogram<T>>>(&mut self, subtrahend: B) -> Result<(), SubtractionError> {
        let subtrahend = subtrahend.borrow();

        // make sure we can take the values in source
        let top = self.highest_equivalent(self.value_for(self.last_index()));
        if top < self.highest_equivalent(subtrahend.max()) {
            return Err(SubtractionError::SubtrahendValueExceedsMinuendRange);
        }

        let old_min_highest_equiv = self.highest_equivalent(self.min());
        let old_max_lowest_equiv = self.lowest_equivalent(self.max());

        // If total_count is at the max value, it may have saturated, so we must restat
        let mut needs_restat = self.total_count == u64::max_value();

        for i in 0..subtrahend.len() {
            let other_count = subtrahend.count_at_index(i)
                .expect("index inside subtrahend len must exist");
            if other_count != T::zero() {
                let other_value = subtrahend.value_for(i);
                {
                    let mut_count = self.mut_at(other_value);

                    if let Some(c) = mut_count {
                        // TODO Perhaps we should saturating sub here? Or expose some form of
                        // pluggability so users could choose to error or saturate? Both seem useful.
                        // It's also sort of inconsistent with overflow, which now saturates.
                        *c = (*c).checked_sub(&other_count)
                            .ok_or(SubtractionError::SubtrahendCountExceedsMinuendCount)?;
                    } else {
                        panic!("Tried to subtract value outside of range: {}", other_value);
                    }
                }

                // we might have just set the min / max to have zero count.
                if other_value <= old_min_highest_equiv || other_value >= old_max_lowest_equiv {
                    needs_restat = true;
                }

                if !needs_restat {
                    // if we're not already going to recalculate everything, subtract from
                    // total_count
                    self.total_count = self.total_count.checked_sub(other_count.as_u64())
                        .expect("total count underflow on subtraction");
                }
            }
        }

        if needs_restat{
            let l = self.len();
            self.restat(l);
        }

        Ok(())
    }

    // ********************************************************************************************
    // Setters and resetters.
    // ********************************************************************************************

    /// Clear the contents of this histogram while preserving its statistics and configuration.
    pub fn clear(&mut self) {
        for c in self.counts.iter_mut() {
            *c = T::zero();
        }
        self.total_count = 0;
    }

    /// Reset the contents and statistics of this histogram, preserving only its configuration.
    pub fn reset(&mut self) {
        self.clear();

        self.reset_max(ORIGINAL_MAX);
        self.reset_min(ORIGINAL_MIN);
        // self.normalizing_index_offset = 0;
        // self.start_time = time::Instant::now();
        // self.end_time = time::Instant::now();
        // self.tag = String::new();
    }

    /// Control whether or not the histogram can auto-resize and auto-adjust it's highest trackable
    /// value as high-valued samples are recorded.
    pub fn auto(&mut self, enabled: bool) {
        self.auto_resize = enabled;
    }

    // ********************************************************************************************
    // Construction.
    // ********************************************************************************************

    /// Construct an auto-resizing `Histogram` with a lowest discernible value of 1 and an
    /// auto-adjusting highest trackable value. Can auto-resize up to track values up to
    /// `(i64::max_value() / 2)`.
    ///
    /// See [`new_with_bounds`] for info on `sigfig`.
    ///
    /// [`new_with_bounds`]: #method.new_with_bounds
    pub fn new(sigfig: u8) -> Result<Histogram<T>, CreationError> {
        let mut h = Self::new_with_bounds(1, 2, sigfig);
        if let Ok(ref mut h) = h {
            h.auto_resize = true;
        }
        h
    }

    /// Construct a `Histogram` given a known maximum value to be tracked, and a number of
    /// significant decimal digits. The histogram will be constructed to implicitly track
    /// (distinguish from 0) values as low as 1. Auto-resizing will be disabled.
    ///
    /// See [`new_with_bounds`] for info on `high` and `sigfig`.
    ///
    /// [`new_with_bounds`]: #method.new_with_bounds
    pub fn new_with_max(high: u64, sigfig: u8) -> Result<Histogram<T>, CreationError> {
        Self::new_with_bounds(1, high, sigfig)
    }

    /// Construct a `Histogram` with known upper and lower bounds for recorded sample values.
    ///
    /// `low` is the lowest value that can be discerned (distinguished from 0) by the histogram,
    /// and must be a positive integer that is >= 1. It may be internally rounded down to nearest
    /// power of 2. Providing a lowest discernible value (`low`) is useful is situations where the
    /// units used for the histogram's values are much smaller that the minimal accuracy required.
    /// E.g. when tracking time values stated in nanosecond units, where the minimal accuracy
    /// required is a microsecond, the proper value for `low` would be 1000. If you're not sure,
    /// use 1.
    ///
    /// `high` is the highest value to be tracked by the histogram, and must be a
    /// positive integer that is `>= (2 * low)`. If you're not sure, use `u64::max_value()`.
    ///
    /// `sigfig` Specifies the number of significant figures to maintain. This is the number of
    /// significant decimal digits to which the histogram will maintain value resolution and
    /// separation. Must be in the range [0, 5]. If you're not sure, use 3. As `sigfig` increases,
    /// memory usage grows exponentially, so choose carefully if there will be many histograms in
    /// memory at once or if storage is otherwise a concern.
    ///
    /// Returns an error if the provided parameters are invalid; see `CreationError`.
    pub fn new_with_bounds(low: u64, high: u64, sigfig: u8) -> Result<Histogram<T>, CreationError> {
        // Verify argument validity
        if low < 1 {
            return Err(CreationError::LowIsZero);
        }
        if low > u64::max_value() / 2 {
            // avoid overflow in 2 * low
            return Err(CreationError::LowExceedsMax)
        }
        if high < 2 * low {
            return Err(CreationError::HighLessThanTwiceLow);
        }
        if sigfig > 5 {
            return Err(CreationError::SigFigExceedsMax);
        }

        // Given a 3 decimal point accuracy, the expectation is obviously for "+/- 1 unit at 1000".
        // It also means that it's "ok to be +/- 2 units at 2000". The "tricky" thing is that it is
        // NOT ok to be +/- 2 units at 1999. Only starting at 2000. So internally, we need to
        // maintain single unit resolution to 2x 10^decimal_points.

        // largest value with single unit resolution, in [2, 200_000].
        let largest = 2 * 10_u32.pow(sigfig as u32);

        let unit_magnitude = (low as f64).log2().floor() as u8;
        let unit_magnitude_mask = (1 << unit_magnitude) - 1;

        // We need to maintain power-of-two sub_bucket_count (for clean direct indexing) that is
        // large enough to provide unit resolution to at least
        // largest_value_with_single_unit_resolution. So figure out
        // largest_value_with_single_unit_resolution's nearest power-of-two (rounded up), and use
        // that.
        // In [1, 18]. 2^18 > 2 * 10^5 (the largest possible
        // largest_value_with_single_unit_resolution)
        let sub_bucket_count_magnitude = (largest as f64).log2().ceil() as u8;
        let sub_bucket_half_count_magnitude = sub_bucket_count_magnitude - 1;
        let sub_bucket_count = 1_u32 << (sub_bucket_count_magnitude as u32);

        if unit_magnitude + sub_bucket_count_magnitude > 63 {
            // sub_bucket_count entries can't be represented, with unit_magnitude applied, in a
            // u64. Technically it still sort of works if their sum is 64: you can represent all
            // but the last number in the shifted sub_bucket_count. However, the utility of such a
            // histogram vs ones whose magnitude here fits in 63 bits is debatable, and it makes
            // it harder to work through the logic. Sums larger than 64 are totally broken as
            // leading_zero_count_base would go negative.
            return Err(CreationError::CannotRepresentSigFigBeyondLow);
        };

        let sub_bucket_half_count = sub_bucket_count / 2;
        // sub_bucket_count is always at least 2, so subtraction won't underflow
        let sub_bucket_mask = (sub_bucket_count as u64 - 1) << unit_magnitude;

        let mut h = Histogram {
            auto_resize: false,

            highest_trackable_value: high,
            lowest_discernible_value: low,
            significant_value_digits: sigfig,

            // set by resize() below
            bucket_count: 0,
            sub_bucket_count: sub_bucket_count,


            // Establish leading_zero_count_base, used in bucket_index_of() fast path:
            // subtract the bits that would be used by the largest value in bucket 0.
            leading_zero_count_base: 64 - unit_magnitude - sub_bucket_count_magnitude,
            sub_bucket_half_count_magnitude: sub_bucket_half_count_magnitude,

            unit_magnitude: unit_magnitude,
            sub_bucket_half_count: sub_bucket_half_count,

            sub_bucket_mask: sub_bucket_mask,

            unit_magnitude_mask: unit_magnitude_mask,
            max_value: ORIGINAL_MAX,
            min_non_zero_value: ORIGINAL_MIN,

            total_count: 0,
            // set by alloc() below
            counts: Vec::new(),
        };

        // Already checked that high >= 2*low
        h.resize(high).map_err(|_| CreationError::UsizeTypeTooSmall)?;
        Ok(h)
    }

    /// Construct a `Histogram` with the same range settings as a given source histogram,
    /// duplicating the source's start/end timestamps (but NOT its contents).
    pub fn new_from<F: Counter>(source: &Histogram<F>) -> Histogram<T> {
        let mut h = Self::new_with_bounds(source.lowest_discernible_value,
                                          source.highest_trackable_value,
                                          source.significant_value_digits)
            .expect("Using another histogram's parameters failed");

        // h.start_time = source.start_time;
        // h.end_time = source.end_time;
        h.auto_resize = source.auto_resize;
        h.counts.resize(source.len(), T::zero());
        h
    }

    // ********************************************************************************************
    // Recording samples.
    // ********************************************************************************************

    /// Record `value` in the histogram.
    ///
    /// Returns an error if `value` exceeds the highest trackable value and auto-resize is
    /// disabled.
    pub fn record(&mut self, value: u64) -> Result<(), RecordError> {
        self.record_n(value, T::one())
    }

    /// Record multiple samples for a value in the histogram, adding to the value's current count.
    ///
    /// `count` is the number of occurrences of this value to record.
    ///
    /// Returns an error if `value` cannot be recorded; see `RecordError`.
    pub fn record_n(&mut self, value: u64, count: T) -> Result<(), RecordError> {
        let recorded_without_resize = if let Some(c) = self.mut_at(value) {
            *c = (*c).saturating_add(count);
            true
        } else {
            false
        };

        if !recorded_without_resize {
            if !self.auto_resize {
                return Err(RecordError::ValueOutOfRangeResizeDisabled);
            }

            // We're growing the histogram, so new high > old high and is therefore >= 2x low.
            self.resize(value).map_err(|_| RecordError::ResizeFailedUsizeTypeTooSmall)?;
            self.highest_trackable_value = self.highest_equivalent(self.value_for(self.last_index()));

            {
                let c = self.mut_at(value).expect("value should fit after resize");
                // after resize, should be no possibility of overflow because this is a new slot
                *c = (*c).checked_add(&count).expect("count overflow after resize");
            }
        }

        self.update_min_max(value);
        self.total_count = self.total_count.saturating_add(count.as_u64());
        Ok(())
    }

    /// Record a value in the histogram while correcting for coordinated omission.
    ///
    /// See `record_n_correct` for further documentation.
    pub fn record_correct(&mut self, value: u64, interval: u64) -> Result<(), RecordError> {
        self.record_n_correct(value, T::one(), interval)
    }

    /// Record multiple values in the histogram while correcting for coordinated omission.
    ///
    /// To compensate for the loss of sampled values when a recorded value is larger than the
    /// expected interval between value samples, this method will auto-generate and record an
    /// additional series of decreasingly-smaller (down to `interval`) value records.
    ///
    /// Note: This is a at-recording correction method, as opposed to the post-recording correction
    /// method provided by `correct_clone`. The two methods are mutually exclusive, and only one of
    /// the two should be be used on a given data set to correct for the same coordinated omission
    /// issue.
    ///
    /// Returns an error if `value` exceeds the highest trackable value and auto-resize is
    /// disabled.
    pub fn record_n_correct(&mut self, value: u64, count: T, interval: u64) -> Result<(), RecordError> {
        self.record_n(value, count)?;
        if interval == 0 {
            return Ok(());
        }

        if value > interval {
            // only enter loop when calculations will stay non-negative
            let mut missing_value = value - interval;
            while missing_value >= interval {
                self.record_n(missing_value, count)?;
                missing_value -= interval;
            }
        }

        Ok(())
    }

    // ********************************************************************************************
    // Iterators
    // ********************************************************************************************

    /// Iterate through histogram values by percentile levels.
    ///
    /// The iteration mechanic for this iterator may appear somewhat confusing, but it yields
    /// fairly pleasing output. The iterator starts with a *percentile step size* of
    /// `100/halving_period`. For every iteration, it yields a value whose percentile is that much
    /// greater than the previously emitted percentile (i.e., initially 0, 10, 20, etc.). Once
    /// `halving_period` values have been emitted, the percentile step size is halved, and the
    /// iteration continues.
    ///
    /// `percentile_ticks_per_half_distance` must be at least 1.
    ///
    /// The iterator yields an `iterators::IterationValue` struct.
    ///
    /// ```
    /// use hdrsample::Histogram;
    /// use hdrsample::iterators::IterationValue;
    /// let mut hist = Histogram::<u64>::new_with_max(10000, 4).unwrap();
    /// for i in 0..10000 {
    ///     hist += i;
    /// }
    ///
    /// let mut perc = hist.iter_percentiles(1);
    ///
    /// println!("{:?}", hist.iter_percentiles(1).collect::<Vec<_>>());
    ///
    /// assert_eq!(perc.next(), Some(IterationValue::new(hist.value_at_quantile(0.0001), 0.0001, 1, 1)));
    /// // step size = 50
    /// assert_eq!(perc.next(), Some(IterationValue::new(hist.value_at_quantile(0.5), 0.5, 1, 5000 - 1)));
    /// // step size = 25
    /// assert_eq!(perc.next(), Some(IterationValue::new(hist.value_at_quantile(0.75), 0.75, 1, 2500)));
    /// // step size = 12.5
    /// assert_eq!(perc.next(), Some(IterationValue::new(hist.value_at_quantile(0.875), 0.875, 1, 1250)));
    /// // step size = 6.25
    /// assert_eq!(perc.next(), Some(IterationValue::new(hist.value_at_quantile(0.9375), 0.9375, 1, 625)));
    /// // step size = 3.125
    /// assert_eq!(perc.next(), Some(IterationValue::new(hist.value_at_quantile(0.9688), 0.9688, 1, 313)));
    /// // etc...
    /// ```
    pub fn iter_percentiles<'a>(&'a self, percentile_ticks_per_half_distance: u32)
            -> HistogramIterator<'a, T, iterators::percentile::Iter<'a, T>> {
        // TODO upper bound on ticks per half distance? 2^31 ticks is not useful
        iterators::percentile::Iter::new(self, percentile_ticks_per_half_distance)
    }

    /// Iterates through histogram values using linear value steps. The iteration is performed in
    /// steps of size `step`, each one yielding the count for all values in the preceeding value
    /// range of size `step`. The iterator terminates when all recorded histogram values are
    /// exhausted.
    ///
    /// The iterator yields an `iterators::IterationValue` struct.
    ///
    /// ```
    /// use hdrsample::Histogram;
    /// use hdrsample::iterators::IterationValue;
    /// let mut hist = Histogram::<u64>::new_with_max(1000, 3).unwrap();
    /// hist += 100;
    /// hist += 500;
    /// hist += 800;
    /// hist += 850;
    ///
    /// let mut perc = hist.iter_linear(100);
<<<<<<< HEAD
    /// assert_eq!(perc.next(), Some(IterationValue::new(99, hist.quantile_below(99).unwrap(), 0, 0)));
    /// assert_eq!(perc.next(), Some(IterationValue::new(199, hist.quantile_below(199).unwrap(), 0, 1)));
    /// assert_eq!(perc.next(), Some(IterationValue::new(299, hist.quantile_below(299).unwrap(), 0, 0)));
    /// assert_eq!(perc.next(), Some(IterationValue::new(399, hist.quantile_below(399).unwrap(), 0, 0)));
    /// assert_eq!(perc.next(), Some(IterationValue::new(499, hist.quantile_below(499).unwrap(), 0, 0)));
    /// assert_eq!(perc.next(), Some(IterationValue::new(599, hist.quantile_below(599).unwrap(), 0, 1)));
    /// assert_eq!(perc.next(), Some(IterationValue::new(699, hist.quantile_below(699).unwrap(), 0, 0)));
    /// assert_eq!(perc.next(), Some(IterationValue::new(799, hist.quantile_below(799).unwrap(), 0, 0)));
    /// assert_eq!(perc.next(), Some(IterationValue::new(899, hist.quantile_below(899).unwrap(), 0, 2)));
=======
    /// assert_eq!(perc.next(), Some(IterationValue::new(99, hist.percentile_below(99), 0, 0)));
    /// assert_eq!(perc.next(), Some(IterationValue::new(199, hist.percentile_below(199), 0, 1)));
    /// assert_eq!(perc.next(), Some(IterationValue::new(299, hist.percentile_below(299), 0, 0)));
    /// assert_eq!(perc.next(), Some(IterationValue::new(399, hist.percentile_below(399), 0, 0)));
    /// assert_eq!(perc.next(), Some(IterationValue::new(499, hist.percentile_below(499), 0, 0)));
    /// assert_eq!(perc.next(), Some(IterationValue::new(599, hist.percentile_below(599), 0, 1)));
    /// assert_eq!(perc.next(), Some(IterationValue::new(699, hist.percentile_below(699), 0, 0)));
    /// assert_eq!(perc.next(), Some(IterationValue::new(799, hist.percentile_below(799), 0, 0)));
    /// assert_eq!(perc.next(), Some(IterationValue::new(899, hist.percentile_below(899), 0, 2)));
>>>>>>> b143020b
    /// assert_eq!(perc.next(), None);
    /// ```
    pub fn iter_linear<'a>(&'a self, step: u64)
            -> HistogramIterator<'a, T, iterators::linear::Iter<'a, T>> {
        iterators::linear::Iter::new(self, step)
    }

    /// Iterates through histogram values at logarithmically increasing levels. The iteration is
    /// performed in steps that start at `start` and increase exponentially according to `exp`. The
    /// iterator terminates when all recorded histogram values are exhausted.
    ///
    /// The iterator yields an `iterators::IterationValue` struct.
    ///
    /// ```
    /// use hdrsample::Histogram;
    /// use hdrsample::iterators::IterationValue;
    /// let mut hist = Histogram::<u64>::new_with_max(1000, 3).unwrap();
    /// hist += 100;
    /// hist += 500;
    /// hist += 800;
    /// hist += 850;
    ///
    /// let mut perc = hist.iter_log(1, 10.0);
<<<<<<< HEAD
    /// assert_eq!(perc.next(), Some(IterationValue::new(0, hist.quantile_below(0).unwrap(), 0, 0)));
    /// assert_eq!(perc.next(), Some(IterationValue::new(9, hist.quantile_below(9).unwrap(), 0, 0)));
    /// assert_eq!(perc.next(), Some(IterationValue::new(99, hist.quantile_below(99).unwrap(), 0, 0)));
    /// assert_eq!(perc.next(), Some(IterationValue::new(999, hist.quantile_below(999).unwrap(), 0, 4)));
=======
    /// assert_eq!(perc.next(), Some(IterationValue::new(0, hist.percentile_below(0), 0, 0)));
    /// assert_eq!(perc.next(), Some(IterationValue::new(9, hist.percentile_below(9), 0, 0)));
    /// assert_eq!(perc.next(), Some(IterationValue::new(99, hist.percentile_below(99), 0, 0)));
    /// assert_eq!(perc.next(), Some(IterationValue::new(999, hist.percentile_below(999), 0, 4)));
>>>>>>> b143020b
    /// assert_eq!(perc.next(), None);
    /// ```
    pub fn iter_log<'a>(&'a self, start: u64, exp: f64)
            -> HistogramIterator<'a, T, iterators::log::Iter<'a, T>> {
        iterators::log::Iter::new(self, start, exp)
    }

    /// Iterates through all recorded histogram values using the finest granularity steps supported
    /// by the underlying representation. The iteration steps through all non-zero recorded value
    /// counts, and terminates when all recorded histogram values are exhausted.
    ///
    /// The iterator yields an `iterators::IterationValue` struct.
    ///
    /// ```
    /// use hdrsample::Histogram;
    /// use hdrsample::iterators::IterationValue;
    /// let mut hist = Histogram::<u64>::new_with_max(1000, 3).unwrap();
    /// hist += 100;
    /// hist += 500;
    /// hist += 800;
    /// hist += 850;
    ///
    /// let mut perc = hist.iter_recorded();
<<<<<<< HEAD
    /// assert_eq!(perc.next(), Some(IterationValue::new(100, hist.quantile_below(100).unwrap(), 1, 1)));
    /// assert_eq!(perc.next(), Some(IterationValue::new(500, hist.quantile_below(500).unwrap(), 1, 1)));
    /// assert_eq!(perc.next(), Some(IterationValue::new(800, hist.quantile_below(800).unwrap(), 1, 1)));
    /// assert_eq!(perc.next(), Some(IterationValue::new(850, hist.quantile_below(850).unwrap(), 1, 1)));
=======
    /// assert_eq!(perc.next(), Some(IterationValue::new(100, hist.percentile_below(100), 1, 1)));
    /// assert_eq!(perc.next(), Some(IterationValue::new(500, hist.percentile_below(500), 1, 1)));
    /// assert_eq!(perc.next(), Some(IterationValue::new(800, hist.percentile_below(800), 1, 1)));
    /// assert_eq!(perc.next(), Some(IterationValue::new(850, hist.percentile_below(850), 1, 1)));
>>>>>>> b143020b
    /// assert_eq!(perc.next(), None);
    /// ```
    pub fn iter_recorded<'a>(&'a self)
            -> HistogramIterator<'a, T, iterators::recorded::Iter<'a, T>> {
        iterators::recorded::Iter::new(self)
    }

    /// Iterates through all histogram values using the finest granularity steps supported by the
    /// underlying representation. The iteration steps through all possible unit value levels,
    /// regardless of whether or not there were recorded values for that value level, and
    /// terminates when all recorded histogram values are exhausted.
    ///
    /// The iterator yields an `iterators::IterationValue` struct.
    ///
    /// ```
    /// use hdrsample::Histogram;
    /// use hdrsample::iterators::IterationValue;
    /// let mut hist = Histogram::<u64>::new_with_max(10, 1).unwrap();
    /// hist += 1;
    /// hist += 5;
    /// hist += 8;
    ///
    /// let mut perc = hist.iter_all();
    /// assert_eq!(perc.next(), Some(IterationValue::new(0, 0.0, 0, 0)));
<<<<<<< HEAD
    /// assert_eq!(perc.next(), Some(IterationValue::new(1, hist.quantile_below(1).unwrap(), 1, 1)));
    /// assert_eq!(perc.next(), Some(IterationValue::new(2, hist.quantile_below(2).unwrap(), 0, 0)));
    /// assert_eq!(perc.next(), Some(IterationValue::new(3, hist.quantile_below(3).unwrap(), 0, 0)));
    /// assert_eq!(perc.next(), Some(IterationValue::new(4, hist.quantile_below(4).unwrap(), 0, 0)));
    /// assert_eq!(perc.next(), Some(IterationValue::new(5, hist.quantile_below(5).unwrap(), 1, 1)));
    /// assert_eq!(perc.next(), Some(IterationValue::new(6, hist.quantile_below(6).unwrap(), 0, 0)));
    /// assert_eq!(perc.next(), Some(IterationValue::new(7, hist.quantile_below(7).unwrap(), 0, 0)));
    /// assert_eq!(perc.next(), Some(IterationValue::new(8, hist.quantile_below(8).unwrap(), 1, 1)));
    /// assert_eq!(perc.next(), Some(IterationValue::new(9, hist.quantile_below(9).unwrap(), 0, 0)));
    /// assert_eq!(perc.next(), Some(IterationValue::new(10, 1.0, 0, 0)));
=======
    /// assert_eq!(perc.next(), Some(IterationValue::new(1, hist.percentile_below(1), 1, 1)));
    /// assert_eq!(perc.next(), Some(IterationValue::new(2, hist.percentile_below(2), 0, 0)));
    /// assert_eq!(perc.next(), Some(IterationValue::new(3, hist.percentile_below(3), 0, 0)));
    /// assert_eq!(perc.next(), Some(IterationValue::new(4, hist.percentile_below(4), 0, 0)));
    /// assert_eq!(perc.next(), Some(IterationValue::new(5, hist.percentile_below(5), 1, 1)));
    /// assert_eq!(perc.next(), Some(IterationValue::new(6, hist.percentile_below(6), 0, 0)));
    /// assert_eq!(perc.next(), Some(IterationValue::new(7, hist.percentile_below(7), 0, 0)));
    /// assert_eq!(perc.next(), Some(IterationValue::new(8, hist.percentile_below(8), 1, 1)));
    /// assert_eq!(perc.next(), Some(IterationValue::new(9, hist.percentile_below(9), 0, 0)));
    /// assert_eq!(perc.next(), Some(IterationValue::new(10, 100.0, 0, 0)));
>>>>>>> b143020b
    /// ```
    pub fn iter_all<'a>(&'a self) -> HistogramIterator<'a, T, iterators::all::Iter> {
        iterators::all::Iter::new(self)
    }

    // ********************************************************************************************
    // Data statistics
    // ********************************************************************************************

    /// Get the lowest recorded value level in the histogram.
    /// If the histogram has no recorded values, the value returned will be 0.
    pub fn min(&self) -> u64 {
        if self.total_count == 0 ||
            self.count_at_index(0).expect("counts array must be non-empty") != T::zero() {
            0
        } else {
            self.min_nz()
        }
    }

    /// Get the highest recorded value level in the histogram.
    /// If the histogram has no recorded values, the value returned is undefined.
    pub fn max(&self) -> u64 {
        if self.max_value == ORIGINAL_MAX {
            ORIGINAL_MAX
        } else {
            self.highest_equivalent(self.max_value)
        }
    }

    /// Get the lowest recorded non-zero value level in the histogram.
    /// If the histogram has no recorded values, the value returned is `u64::max_value()`.
    pub fn min_nz(&self) -> u64 {
        if self.min_non_zero_value == ORIGINAL_MIN {
            ORIGINAL_MIN
        } else {
            self.lowest_equivalent(self.min_non_zero_value)
        }
    }

    /// Determine if two values are equivalent with the histogram's resolution. Equivalent here
    /// means that value samples recorded for any two equivalent values are counted in a common
    /// total count.
    pub fn equivalent(&self, value1: u64, value2: u64) -> bool {
        self.lowest_equivalent(value1) == self.lowest_equivalent(value2)
    }

    /// Get the computed mean value of all recorded values in the histogram.
    pub fn mean(&self) -> f64 {
        if self.total_count == 0 {
            return 0.0;
        }

        self.iter_recorded().fold(0.0_f64, |total, v| {
            // TODO overflow?
            total +
                self.median_equivalent(v.value()) as f64 * v.count_at_value().as_f64()
                    / self.total_count as f64
        })
    }

    /// Get the computed standard deviation of all recorded values in the histogram
    pub fn stdev(&self) -> f64 {
        if self.total_count == 0 {
            return 0.0;
        }

        let mean = self.mean();
        let geom_dev_tot = self.iter_recorded().fold(0.0_f64, |gdt, v| {
            let dev = self.median_equivalent(v.value()) as f64 - mean;
            gdt + (dev * dev) * v.count_since_last_iteration() as f64
        });

        (geom_dev_tot / self.total_count as f64).sqrt()
    }

    /// Get the value at a given percentile.
    ///
    /// When the given percentile is > 0.0, the value returned is the value that the given
    /// percentage of the overall recorded value entries in the histogram are either smaller than
    /// or equivalent to. When the given percentile is 0.0, the value returned is the value that
    /// all value entries in the histogram are either larger than or equivalent to.
    ///
    /// Two values are considered "equivalent" if `self.equivalent` would return true.
    ///
    /// If the total count of the histogram has exceeded `u64::max_value()`, this will return
    /// inaccurate results.
    pub fn value_at_percentile(&self, percentile: f64) -> u64 {
        self.value_at_quantile(percentile / 100.0)
    }

    /// Get the value at a given quantile.
    pub fn value_at_quantile(&self, quantile: f64) -> u64 {
        // Truncate down to 1.0
        let quantile = if quantile > 1.0 {
            1.0
        } else {
            quantile
        };

        // round to nearest
        let fractional_count = quantile * self.total_count as f64;
        let mut count_at_quantile = fractional_count.ceil() as u64;

        // Make sure we at least reach the first recorded entry
        if count_at_quantile == 0 {
            count_at_quantile = 1;
        }

        let mut total_to_current_index: u64 = 0;
        for i in 0..self.counts.len() {
            // Direct indexing is safe; indexes must reside in counts array.
            // TODO overflow
<<<<<<< HEAD
            total_to_current_index = total_to_current_index + self[i].as_u64();
            if total_to_current_index >= count_at_quantile {
=======
            total_to_current_index = total_to_current_index + self.counts[i].as_u64();
            if total_to_current_index >= count_at_percentile {
>>>>>>> b143020b
                let value_at_index = self.value_for(i);
                return if quantile == 0.0 {
                    self.lowest_equivalent(value_at_index)
                } else {
                    self.highest_equivalent(value_at_index)
                };
            }
        }

        0
    }

    /// Get the percentile of samples at and below a given value.
    ///
    /// The percentile returned is the percentile of values recorded in the histogram that are
    /// smaller than or equivalent to the given value.
    ///
    /// Two values are considered "equivalent" if `self.equivalent` would return true.
    ///
    /// If the value is larger than the maximum representable value, it will be clamped to the
    /// max representable value.
    ///
<<<<<<< HEAD
    /// Panics if the value is out of bounds.
    pub fn percentile_below(&self, value: u64) -> Result<f64, ()> {
        self.quantile_below(value).map(|q| q * 100.0)
    }

    /// Get the quantile of samples at or below a given value.
    pub fn quantile_below(&self, value: u64) -> Result<f64, ()> {
        if self.total_count == 0 {
            return Ok(1.0);
        }

        let target_index = cmp::min(self.index_for(value).ok_or(())?, self.last());
        // TODO overflow
        // TODO panic on bad index
        let total_to_current_index =
            (0..(target_index + 1)).map(|i| self[i]).fold(T::zero(), |t, v| t + v);
        Ok(total_to_current_index.as_f64() / self.total_count as f64)
=======
    /// If the total count of the histogram has reached `u64::max_value()`, this will return
    /// inaccurate results.
    pub fn percentile_below(&self, value: u64) -> f64 {
        if self.total_count == 0 {
            return 100.0;
        }

        let target_index = self.index_for_or_last(value);
        // TODO use RangeInclusive when it's stable to avoid checked_add
        let total_to_current_index = (0..target_index.checked_add(1).expect("usize overflow"))
            .map(|i| self.count_at_index(i).expect("index is <= last_index()"))
            .fold(0_u64, |t, v| t.saturating_add(v.as_u64()));
        100.0 * total_to_current_index as f64 / self.total_count as f64
>>>>>>> b143020b
    }


    /// Get the count of recorded values within a range of value levels (inclusive to within the
    /// histogram's resolution).
    ///
    /// `low` gives the lower value bound on the range for which to provide the recorded count.
    /// Will be rounded down with `lowest_equivalent`. Similarly, `high` gives the higher value
    /// bound on the range, and will be rounded up with `highest_equivalent`. The function returns
    /// the total count of values recorded in the histogram within the value range that is `>=
    /// lowest_equivalent(low)` and `<= highest_equivalent(high)`.
    ///
    /// If either value is larger than the maximum representable value, it will be clamped to the
    /// max representable value.
    ///
    /// The count will saturate at u64::max_value().
    pub fn count_between(&self, low: u64, high: u64) -> u64 {
        let low_index = self.index_for_or_last(low);
        let high_index = self.index_for_or_last(high);
        // TODO use RangeInclusive when it's stable to avoid checked_add
        (low_index..high_index.checked_add(1).expect("usize overflow"))
            .map(|i| self.count_at_index(i).expect("index is <= last_index()"))
            .fold(0_u64, |t, v| t.saturating_add(v.as_u64()))
    }

    /// Get the count of recorded values at a specific value (to within the histogram resolution at
    /// the value level).
    ///
    /// The count is computed across values recorded in the histogram that are within the value
    /// range that is `>= lowest_equivalent(value)` and `<= highest_equivalent(value)`.
    ///
    /// If the value is larger than the maximum representable value, it will be clamped to the
    /// max representable value.
    pub fn count_at(&self, value: u64) -> T {
        self.count_at_index(self.index_for_or_last(value)).expect("index is <= last_index()")
    }

    // ********************************************************************************************
    // Public helpers
    // ********************************************************************************************

    /// Get the lowest value that is equivalent to the given value within the histogram's
    /// resolution. Equivalent here means that value samples recorded for any two equivalent values
    /// are counted in a common total count.
    pub fn lowest_equivalent(&self, value: u64) -> u64 {
        let bucket_index = self.bucket_for(value);
        let sub_bucket_index = self.sub_bucket_for(value, bucket_index);
        self.value_from_loc(bucket_index, sub_bucket_index)
    }

    /// Get the highest value that is equivalent to the given value within the histogram's
    /// resolution. Equivalent here means that value samples recorded for any two equivalent values
    /// are counted in a common total count.
    ///
    /// Note that the return value is capped at `u64::max_value()`.
    pub fn highest_equivalent(&self, value: u64) -> u64 {
        if value == u64::max_value() {
            u64::max_value()
        } else {
            self.next_non_equivalent(value) - 1
        }
    }

    /// Get a value that lies in the middle (rounded up) of the range of values equivalent the
    /// given value. Equivalent here means that value samples recorded for any two equivalent
    /// values are counted in a common total count.
    ///
    /// Note that the return value is capped at `u64::max_value()`.
    pub fn median_equivalent(&self, value: u64) -> u64 {
        // adding half of the range to the bottom of the range shouldn't overflow
        self.lowest_equivalent(value).checked_add(self.equivalent_range(value) >> 1)
            .expect("median equivalent should not overflow")
    }

    /// Get the next value that is *not* equivalent to the given value within the histogram's
    /// resolution. Equivalent means that value samples recorded for any two equivalent values are
    /// counted in a common total count.
    ///
    /// Note that the return value is capped at `u64::max_value()`.
    pub fn next_non_equivalent(&self, value: u64) -> u64 {
        self.lowest_equivalent(value).saturating_add(self.equivalent_range(value))
    }

    /// Get the size (in value units) of the range of values that are equivalent to the given value
    /// within the histogram's resolution. Equivalent here means that value samples recorded for
    /// any two equivalent values are counted in a common total count.
    pub fn equivalent_range(&self, value: u64) -> u64 {
        let bucket_index = self.bucket_for(value);
        1_u64 << self.unit_magnitude + bucket_index
    }

    // ********************************************************************************************
    // Internal helpers
    // ********************************************************************************************

    /// Computes the matching histogram value for the given histogram bin.
    ///
    /// `index` must be no larger than `u32::max_value()`; no possible histogram uses that much
    /// storage anyway. So, any index that comes from a valid histogram location will be safe.
    ///
    /// If the index is for a position beyond what this histogram is configured for, the correct
    /// corresponding value will be returned, but of course it won't have a corresponding count.
    ///
    /// If the index maps to a value beyond `u64::max_value()`, the result will be garbage.
    fn value_for(&self, index: usize) -> u64 {
        // Dividing by sub bucket half count will yield 1 in top half of first bucket, 2 in
        // in the top half (i.e., the only half that's used) of the 2nd bucket, etc, so subtract 1
        // to get 0-indexed bucket indexes. This will be -1 for the bottom half of the first bucket.
        let mut bucket_index = (index >> self.sub_bucket_half_count_magnitude) as isize - 1;

        // Calculate the remainder of dividing by sub_bucket_half_count, shifted into the top half
        // of the corresponding bucket. This will (temporarily) map indexes in the lower half of
        // first bucket into the top half.

        // The subtraction won't underflow because half count is always at least 1.
        // TODO precalculate sub_bucket_half_count mask if benchmarks show improvement
        let mut sub_bucket_index =
            ((index.to_u32().expect("index must fit in u32")) & (self.sub_bucket_half_count - 1))
                + self.sub_bucket_half_count;
        if bucket_index < 0 {
            // lower half of first bucket case; move sub bucket index back
            sub_bucket_index -= self.sub_bucket_half_count;
            bucket_index = 0;
        }
        self.value_from_loc(bucket_index as u8, sub_bucket_index)
    }


    /// Returns count at index, or None if out of bounds
    fn count_at_index(&self, index: usize) -> Option<T> {
        self.counts.get(index).map(|&t| t)
    }

    /// Returns an error if the index doesn't exist.
    fn set_count_at_index(&mut self, index: usize, count: T) -> Result<(), ()> {
        let r = self.counts.get_mut(index).ok_or(())?;
        *r = count;
        Ok(())
    }

    /// Compute the lowest (and therefore highest precision) bucket index whose sub-buckets can
    /// represent the value.
    #[inline]
    fn bucket_for(&self, value: u64) -> u8 {
        // Calculates the number of powers of two by which the value is greater than the biggest
        // value that fits in bucket 0. This is the bucket index since each successive bucket can
        // hold a value 2x greater. The mask maps small values to bucket 0.
        // Will not underflow because sub_bucket_mask caps the leading zeros to no more than
        // leading_zero_count_base.
        self.leading_zero_count_base - (value | self.sub_bucket_mask).leading_zeros() as u8
    }

    /// Compute the position inside a bucket at which the given value should be recorded, indexed
    /// from position 0 in the bucket (in the first half, which is not used past the first bucket).
    /// For bucket_index > 0, the result will be in the top half of the bucket.
    #[inline]
    fn sub_bucket_for(&self, value: u64, bucket_index: u8) -> u32 {
        // Since bucket_index is simply how many powers of 2 greater value is than what will fit in
        // bucket 0 (that is, what will fit in [0, sub_bucket_count)), we shift off that many
        // powers of two, and end up with a number in [0, sub_bucket_count).
        // For bucket_index 0, this is just value. For bucket index k > 0, we know value won't fit
        // in bucket (k - 1) by definition, so this calculation won't end up in the lower half of
        // [0, sub_bucket_count) because that would mean it would also fit in bucket (k - 1).
        // As unit magnitude grows, the maximum possible bucket index should shrink because it is
        // based off of sub_bucket_mask, so this shouldn't lead to an overlarge shift.
        (value >> (bucket_index + self.unit_magnitude)) as u32
    }

    /// Compute the value corresponding to the provided bucket and sub bucket indices.
    /// The indices given must map to an actual u64; providing contrived indices that would map to
    /// a value larger than u64::max_value() will yield garbage.
    #[inline]
    fn value_from_loc(&self, bucket_index: u8, sub_bucket_index: u32) -> u64 {
        // Sum won't overflow; bucket_index and unit_magnitude are both <= 64.
        // However, the resulting shift may overflow given bogus input, e.g. if unit magnitude is
        // large and the input sub_bucket_index is for an entry in the counts index that shouldn't
        // be used (because this calculation will overflow).
        (sub_bucket_index as u64) << (bucket_index + self.unit_magnitude)
    }

    /// Find the number of buckets needed such that `value` is representable.
    fn buckets_to_cover(&self, value: u64) -> u8 {
        // Shift won't overflow because sub_bucket_magnitude + unit_magnitude <= 63.
        // the k'th bucket can express from 0 * 2^k to sub_bucket_count * 2^k in units of 2^k
        let mut smallest_untrackable_value = (self.sub_bucket_count as u64) << self.unit_magnitude;

        // always have at least 1 bucket
        let mut buckets_needed = 1;
        while smallest_untrackable_value <= value {
            if smallest_untrackable_value > u64::max_value() / 2 {
                // next shift will overflow, meaning that bucket could represent values up to ones
                // greater than i64::max_value, so it's the last bucket
                return buckets_needed + 1;
            }
            smallest_untrackable_value <<= 1;
            buckets_needed += 1;
        }
        buckets_needed
    }

    /// Compute the actual number of bins to use for the given bucket count (that is, including the
    /// sub-buckets within each top-level bucket).
    ///
    /// If we have `N` such that `sub_bucket_count * 2^N > high`, we need storage for `N+1` buckets,
    /// each with enough slots to hold the top half of the `sub_bucket_count` (the lower half is
    /// covered by previous buckets), and the +1 being used for the lower half of the 0'th bucket.
    /// Or, equivalently, we need 1 more bucket to capture the max value if we consider the
    /// sub-bucket length to be halved.
    fn num_bins(&self, number_of_buckets: u8) -> u32 {
        (number_of_buckets as u32 + 1) * (self.sub_bucket_half_count)
    }

    /// Resize the underlying counts array such that it can cover the given `high` value.
    ///
    /// `high` must be at least 2x the lowest discernible value.
    ///
    /// Returns an error if the new size cannot be represented as a `usize`.
    fn resize(&mut self, high: u64) -> Result<(), UsizeTypeTooSmall> {
        // will not overflow because lowest_discernible_value must be at least as small as
        // u64::max_value() / 2 to have passed initial validation
        assert!(high >= 2 * self.lowest_discernible_value,
            "highest trackable value must be >= (2 * lowest discernible value)");

        // establish counts array length:
        let buckets_needed = self.buckets_to_cover(high);
        let len = self.num_bins(buckets_needed).to_usize().ok_or(UsizeTypeTooSmall)?;

        // establish exponent range needed to support the trackable value with no overflow:
        self.bucket_count = buckets_needed;

        // establish the new highest trackable value:
        self.highest_trackable_value = high;

        // expand counts to also hold the new counts
        self.counts.resize(len, T::zero());
        Ok(())
    }

    /// Set internally tracked max_value to new value if new value is greater than current one.
    fn update_max(&mut self, value: u64) {
        let internal_value = value | self.unit_magnitude_mask; // Max unit-equivalent value
        if internal_value > self.max_value {
            self.max_value = internal_value;
        }
    }

    /// Set internally tracked min_non_zero_value to new value if new value is smaller than current
    /// one.
    fn update_min(&mut self, value: u64) {
        if value <= self.unit_magnitude_mask {
            return; // Unit-equivalent to 0.
        }

        let internal_value = value & !self.unit_magnitude_mask; // Min unit-equivalent value
        if internal_value < self.min_non_zero_value {
            self.min_non_zero_value = internal_value;
        }
    }

    fn update_min_max(&mut self, value: u64) {
        if value > self.max_value {
            self.update_max(value);
        }
        if value < self.min_non_zero_value && value != 0 {
            self.update_min(value);
        }
    }

    fn reset_max(&mut self, max: u64) {
        self.max_value = max | self.unit_magnitude_mask; // Max unit-equivalent value
    }

    fn reset_min(&mut self, min: u64) {
        let internal_value = min & !self.unit_magnitude_mask; // Min unit-equivalent value
        self.min_non_zero_value = if min == u64::max_value() {
            min
        } else {
            internal_value
        };
    }

    /// Recalculate min, max, total_count.
    fn restat(&mut self, length_to_scan: usize) {
        self.reset_max(ORIGINAL_MAX);
        self.reset_min(ORIGINAL_MIN);

        let mut restat_state = RestatState::new();

        assert!(length_to_scan <= self.counts.len());
        for i in 0..length_to_scan {
            // Direct indexing safe because of assert above
            let count = self.counts[i];
            if count != T::zero() {
                restat_state.on_nonzero_count(i, count);
            }
        }

        restat_state.update_histogram(self);
    }
}

/// Stores the state to calculate the max, min, and total count for a histogram by iterating across
/// the counts.
struct RestatState<T: Counter> {
    max_index: Option<usize>,
    min_index: Option<usize>,
    total_count: u64,
    phantom: std::marker::PhantomData<T>
}

impl <T: Counter> RestatState<T> {
    fn new() -> RestatState<T> {
        RestatState {
            max_index: None,
            min_index: None,
            total_count: 0,
            phantom: std::marker::PhantomData
        }
    }

    /// Should be called on every non-zero count found
    #[inline]
    fn on_nonzero_count(&mut self, index: usize, count: T) {
        self.total_count = self.total_count.saturating_add(count.as_u64());

        self.max_index = Some(index);

        if self.min_index.is_none() && index != 0 {
            self.min_index = Some(index);
        }
    }

    /// Write updated min, max, total_count into histogram.
    /// Called once all counts have been iterated across.
    fn update_histogram(self, h: &mut Histogram<T>) {
        if let Some(max_i) = self.max_index {
            let max = h.highest_equivalent(h.value_for(max_i));
            h.update_max(max);
        }
        if let Some(min_i) = self.min_index {
            let min = h.value_for(min_i);
            h.update_min(min);
        }

        h.total_count = self.total_count;
    }
}

// ********************************************************************************************
// Trait implementations
// ********************************************************************************************

impl<T: Counter> Clone for Histogram<T> {
    fn clone(&self) -> Self {
        let mut h = Histogram::new_from(self);
        h += self;
        h
    }
}

// make it more ergonomic to add and subtract histograms
impl<'a, T: Counter> AddAssign<&'a Histogram<T>> for Histogram<T> {
    fn add_assign(&mut self, source: &'a Histogram<T>) {
        self.add(source).unwrap();
    }
}

impl<'a, T: Counter> SubAssign<&'a Histogram<T>> for Histogram<T> {
    fn sub_assign(&mut self, other: &'a Histogram<T>) {
        self.subtract(other).unwrap();
    }
}

// make it more ergonomic to record samples
impl<T: Counter> AddAssign<u64> for Histogram<T> {
    fn add_assign(&mut self, value: u64) {
        self.record(value).unwrap();
    }
}

// allow comparing histograms
impl<T: Counter, F: Counter> PartialEq<Histogram<F>> for Histogram<T>
    where T: PartialEq<F>
{
    fn eq(&self, other: &Histogram<F>) -> bool {
        if self.lowest_discernible_value != other.lowest_discernible_value ||
           self.significant_value_digits != other.significant_value_digits {
            return false;
        }
        if self.total_count != other.total_count {
            return false;
        }
        if self.max() != other.max() {
            return false;
        }
        if self.min_nz() != other.min_nz() {
            return false;
        }

        (0..self.counts.len()).all(|i| self.counts[i] == match other.count_at_index(i) {
            Some(c) => c,
            None => return false
        })
    }
}

// /**
//  * Indicate whether or not the histogram is capable of supporting auto-resize functionality.
//  * Note that this is an indication that enabling auto-resize by calling set_auto_resize() is
//  * allowed, and NOT that the histogram will actually auto-resize. Use is_auto_resize() to
//  * determine if the histogram is in auto-resize mode.
//  * @return auto_resize setting
//  */
// public boolean supports_auto_resize() { return true; }

// TODO: shift
// TODO: hash
// TODO: encoding/decoding
// TODO: timestamps and tags
// TODO: textual output

#[path = "tests/tests.rs"]
#[cfg(test)]
mod tests;

#[path = "serialization/serialization.rs"]
pub mod serialization;<|MERGE_RESOLUTION|>--- conflicted
+++ resolved
@@ -1022,27 +1022,15 @@
     /// hist += 850;
     ///
     /// let mut perc = hist.iter_linear(100);
-<<<<<<< HEAD
-    /// assert_eq!(perc.next(), Some(IterationValue::new(99, hist.quantile_below(99).unwrap(), 0, 0)));
-    /// assert_eq!(perc.next(), Some(IterationValue::new(199, hist.quantile_below(199).unwrap(), 0, 1)));
-    /// assert_eq!(perc.next(), Some(IterationValue::new(299, hist.quantile_below(299).unwrap(), 0, 0)));
-    /// assert_eq!(perc.next(), Some(IterationValue::new(399, hist.quantile_below(399).unwrap(), 0, 0)));
-    /// assert_eq!(perc.next(), Some(IterationValue::new(499, hist.quantile_below(499).unwrap(), 0, 0)));
-    /// assert_eq!(perc.next(), Some(IterationValue::new(599, hist.quantile_below(599).unwrap(), 0, 1)));
-    /// assert_eq!(perc.next(), Some(IterationValue::new(699, hist.quantile_below(699).unwrap(), 0, 0)));
-    /// assert_eq!(perc.next(), Some(IterationValue::new(799, hist.quantile_below(799).unwrap(), 0, 0)));
-    /// assert_eq!(perc.next(), Some(IterationValue::new(899, hist.quantile_below(899).unwrap(), 0, 2)));
-=======
-    /// assert_eq!(perc.next(), Some(IterationValue::new(99, hist.percentile_below(99), 0, 0)));
-    /// assert_eq!(perc.next(), Some(IterationValue::new(199, hist.percentile_below(199), 0, 1)));
-    /// assert_eq!(perc.next(), Some(IterationValue::new(299, hist.percentile_below(299), 0, 0)));
-    /// assert_eq!(perc.next(), Some(IterationValue::new(399, hist.percentile_below(399), 0, 0)));
-    /// assert_eq!(perc.next(), Some(IterationValue::new(499, hist.percentile_below(499), 0, 0)));
-    /// assert_eq!(perc.next(), Some(IterationValue::new(599, hist.percentile_below(599), 0, 1)));
-    /// assert_eq!(perc.next(), Some(IterationValue::new(699, hist.percentile_below(699), 0, 0)));
-    /// assert_eq!(perc.next(), Some(IterationValue::new(799, hist.percentile_below(799), 0, 0)));
-    /// assert_eq!(perc.next(), Some(IterationValue::new(899, hist.percentile_below(899), 0, 2)));
->>>>>>> b143020b
+    /// assert_eq!(perc.next(), Some(IterationValue::new(99, hist.quantile_below(99), 0, 0)));
+    /// assert_eq!(perc.next(), Some(IterationValue::new(199, hist.quantile_below(199), 0, 1)));
+    /// assert_eq!(perc.next(), Some(IterationValue::new(299, hist.quantile_below(299), 0, 0)));
+    /// assert_eq!(perc.next(), Some(IterationValue::new(399, hist.quantile_below(399), 0, 0)));
+    /// assert_eq!(perc.next(), Some(IterationValue::new(499, hist.quantile_below(499), 0, 0)));
+    /// assert_eq!(perc.next(), Some(IterationValue::new(599, hist.quantile_below(599), 0, 1)));
+    /// assert_eq!(perc.next(), Some(IterationValue::new(699, hist.quantile_below(699), 0, 0)));
+    /// assert_eq!(perc.next(), Some(IterationValue::new(799, hist.quantile_below(799), 0, 0)));
+    /// assert_eq!(perc.next(), Some(IterationValue::new(899, hist.quantile_below(899), 0, 2)));
     /// assert_eq!(perc.next(), None);
     /// ```
     pub fn iter_linear<'a>(&'a self, step: u64)
@@ -1066,17 +1054,10 @@
     /// hist += 850;
     ///
     /// let mut perc = hist.iter_log(1, 10.0);
-<<<<<<< HEAD
-    /// assert_eq!(perc.next(), Some(IterationValue::new(0, hist.quantile_below(0).unwrap(), 0, 0)));
-    /// assert_eq!(perc.next(), Some(IterationValue::new(9, hist.quantile_below(9).unwrap(), 0, 0)));
-    /// assert_eq!(perc.next(), Some(IterationValue::new(99, hist.quantile_below(99).unwrap(), 0, 0)));
-    /// assert_eq!(perc.next(), Some(IterationValue::new(999, hist.quantile_below(999).unwrap(), 0, 4)));
-=======
-    /// assert_eq!(perc.next(), Some(IterationValue::new(0, hist.percentile_below(0), 0, 0)));
-    /// assert_eq!(perc.next(), Some(IterationValue::new(9, hist.percentile_below(9), 0, 0)));
-    /// assert_eq!(perc.next(), Some(IterationValue::new(99, hist.percentile_below(99), 0, 0)));
-    /// assert_eq!(perc.next(), Some(IterationValue::new(999, hist.percentile_below(999), 0, 4)));
->>>>>>> b143020b
+    /// assert_eq!(perc.next(), Some(IterationValue::new(0, hist.quantile_below(0), 0, 0)));
+    /// assert_eq!(perc.next(), Some(IterationValue::new(9, hist.quantile_below(9), 0, 0)));
+    /// assert_eq!(perc.next(), Some(IterationValue::new(99, hist.quantile_below(99), 0, 0)));
+    /// assert_eq!(perc.next(), Some(IterationValue::new(999, hist.quantile_below(999), 0, 4)));
     /// assert_eq!(perc.next(), None);
     /// ```
     pub fn iter_log<'a>(&'a self, start: u64, exp: f64)
@@ -1100,17 +1081,10 @@
     /// hist += 850;
     ///
     /// let mut perc = hist.iter_recorded();
-<<<<<<< HEAD
-    /// assert_eq!(perc.next(), Some(IterationValue::new(100, hist.quantile_below(100).unwrap(), 1, 1)));
-    /// assert_eq!(perc.next(), Some(IterationValue::new(500, hist.quantile_below(500).unwrap(), 1, 1)));
-    /// assert_eq!(perc.next(), Some(IterationValue::new(800, hist.quantile_below(800).unwrap(), 1, 1)));
-    /// assert_eq!(perc.next(), Some(IterationValue::new(850, hist.quantile_below(850).unwrap(), 1, 1)));
-=======
-    /// assert_eq!(perc.next(), Some(IterationValue::new(100, hist.percentile_below(100), 1, 1)));
-    /// assert_eq!(perc.next(), Some(IterationValue::new(500, hist.percentile_below(500), 1, 1)));
-    /// assert_eq!(perc.next(), Some(IterationValue::new(800, hist.percentile_below(800), 1, 1)));
-    /// assert_eq!(perc.next(), Some(IterationValue::new(850, hist.percentile_below(850), 1, 1)));
->>>>>>> b143020b
+    /// assert_eq!(perc.next(), Some(IterationValue::new(100, hist.quantile_below(100), 1, 1)));
+    /// assert_eq!(perc.next(), Some(IterationValue::new(500, hist.quantile_below(500), 1, 1)));
+    /// assert_eq!(perc.next(), Some(IterationValue::new(800, hist.quantile_below(800), 1, 1)));
+    /// assert_eq!(perc.next(), Some(IterationValue::new(850, hist.quantile_below(850), 1, 1)));
     /// assert_eq!(perc.next(), None);
     /// ```
     pub fn iter_recorded<'a>(&'a self)
@@ -1135,29 +1109,16 @@
     ///
     /// let mut perc = hist.iter_all();
     /// assert_eq!(perc.next(), Some(IterationValue::new(0, 0.0, 0, 0)));
-<<<<<<< HEAD
-    /// assert_eq!(perc.next(), Some(IterationValue::new(1, hist.quantile_below(1).unwrap(), 1, 1)));
-    /// assert_eq!(perc.next(), Some(IterationValue::new(2, hist.quantile_below(2).unwrap(), 0, 0)));
-    /// assert_eq!(perc.next(), Some(IterationValue::new(3, hist.quantile_below(3).unwrap(), 0, 0)));
-    /// assert_eq!(perc.next(), Some(IterationValue::new(4, hist.quantile_below(4).unwrap(), 0, 0)));
-    /// assert_eq!(perc.next(), Some(IterationValue::new(5, hist.quantile_below(5).unwrap(), 1, 1)));
-    /// assert_eq!(perc.next(), Some(IterationValue::new(6, hist.quantile_below(6).unwrap(), 0, 0)));
-    /// assert_eq!(perc.next(), Some(IterationValue::new(7, hist.quantile_below(7).unwrap(), 0, 0)));
-    /// assert_eq!(perc.next(), Some(IterationValue::new(8, hist.quantile_below(8).unwrap(), 1, 1)));
-    /// assert_eq!(perc.next(), Some(IterationValue::new(9, hist.quantile_below(9).unwrap(), 0, 0)));
+    /// assert_eq!(perc.next(), Some(IterationValue::new(1, hist.quantile_below(1), 1, 1)));
+    /// assert_eq!(perc.next(), Some(IterationValue::new(2, hist.quantile_below(2), 0, 0)));
+    /// assert_eq!(perc.next(), Some(IterationValue::new(3, hist.quantile_below(3), 0, 0)));
+    /// assert_eq!(perc.next(), Some(IterationValue::new(4, hist.quantile_below(4), 0, 0)));
+    /// assert_eq!(perc.next(), Some(IterationValue::new(5, hist.quantile_below(5), 1, 1)));
+    /// assert_eq!(perc.next(), Some(IterationValue::new(6, hist.quantile_below(6), 0, 0)));
+    /// assert_eq!(perc.next(), Some(IterationValue::new(7, hist.quantile_below(7), 0, 0)));
+    /// assert_eq!(perc.next(), Some(IterationValue::new(8, hist.quantile_below(8), 1, 1)));
+    /// assert_eq!(perc.next(), Some(IterationValue::new(9, hist.quantile_below(9), 0, 0)));
     /// assert_eq!(perc.next(), Some(IterationValue::new(10, 1.0, 0, 0)));
-=======
-    /// assert_eq!(perc.next(), Some(IterationValue::new(1, hist.percentile_below(1), 1, 1)));
-    /// assert_eq!(perc.next(), Some(IterationValue::new(2, hist.percentile_below(2), 0, 0)));
-    /// assert_eq!(perc.next(), Some(IterationValue::new(3, hist.percentile_below(3), 0, 0)));
-    /// assert_eq!(perc.next(), Some(IterationValue::new(4, hist.percentile_below(4), 0, 0)));
-    /// assert_eq!(perc.next(), Some(IterationValue::new(5, hist.percentile_below(5), 1, 1)));
-    /// assert_eq!(perc.next(), Some(IterationValue::new(6, hist.percentile_below(6), 0, 0)));
-    /// assert_eq!(perc.next(), Some(IterationValue::new(7, hist.percentile_below(7), 0, 0)));
-    /// assert_eq!(perc.next(), Some(IterationValue::new(8, hist.percentile_below(8), 1, 1)));
-    /// assert_eq!(perc.next(), Some(IterationValue::new(9, hist.percentile_below(9), 0, 0)));
-    /// assert_eq!(perc.next(), Some(IterationValue::new(10, 100.0, 0, 0)));
->>>>>>> b143020b
     /// ```
     pub fn iter_all<'a>(&'a self) -> HistogramIterator<'a, T, iterators::all::Iter> {
         iterators::all::Iter::new(self)
@@ -1271,13 +1232,8 @@
         for i in 0..self.counts.len() {
             // Direct indexing is safe; indexes must reside in counts array.
             // TODO overflow
-<<<<<<< HEAD
-            total_to_current_index = total_to_current_index + self[i].as_u64();
+            total_to_current_index = total_to_current_index + self.counts[i].as_u64();
             if total_to_current_index >= count_at_quantile {
-=======
-            total_to_current_index = total_to_current_index + self.counts[i].as_u64();
-            if total_to_current_index >= count_at_percentile {
->>>>>>> b143020b
                 let value_at_index = self.value_for(i);
                 return if quantile == 0.0 {
                     self.lowest_equivalent(value_at_index)
@@ -1300,30 +1256,16 @@
     /// If the value is larger than the maximum representable value, it will be clamped to the
     /// max representable value.
     ///
-<<<<<<< HEAD
-    /// Panics if the value is out of bounds.
-    pub fn percentile_below(&self, value: u64) -> Result<f64, ()> {
-        self.quantile_below(value).map(|q| q * 100.0)
-    }
-
-    /// Get the quantile of samples at or below a given value.
-    pub fn quantile_below(&self, value: u64) -> Result<f64, ()> {
-        if self.total_count == 0 {
-            return Ok(1.0);
-        }
-
-        let target_index = cmp::min(self.index_for(value).ok_or(())?, self.last());
-        // TODO overflow
-        // TODO panic on bad index
-        let total_to_current_index =
-            (0..(target_index + 1)).map(|i| self[i]).fold(T::zero(), |t, v| t + v);
-        Ok(total_to_current_index.as_f64() / self.total_count as f64)
-=======
     /// If the total count of the histogram has reached `u64::max_value()`, this will return
     /// inaccurate results.
     pub fn percentile_below(&self, value: u64) -> f64 {
+        self.quantile_below(value) * 100.0
+    }
+
+    /// Get the quantile of samples at or below a given value.
+    pub fn quantile_below(&self, value: u64) -> f64 {
         if self.total_count == 0 {
-            return 100.0;
+            return 1.0;
         }
 
         let target_index = self.index_for_or_last(value);
@@ -1331,8 +1273,7 @@
         let total_to_current_index = (0..target_index.checked_add(1).expect("usize overflow"))
             .map(|i| self.count_at_index(i).expect("index is <= last_index()"))
             .fold(0_u64, |t, v| t.saturating_add(v.as_u64()));
-        100.0 * total_to_current_index as f64 / self.total_count as f64
->>>>>>> b143020b
+        total_to_current_index.as_f64() / self.total_count as f64
     }
 
 
